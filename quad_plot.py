--- conflicted
+++ resolved
@@ -510,16 +510,6 @@
             action = traj.get_next_action().clone().detach()
             print(action)
 
-<<<<<<< HEAD
-            action = traj.get_next_action().clone().detach()
-            # print(action)
-
-            sim.advance(action) #+ torch.normal(mean= 0, std=torch.tensor( [0.5, 1, 1,1] ) ))
-            measured_state = sim.get_current_state().clone().detach()
-
-            #randomness = torch.normal(mean= 0, std=torch.tensor( [0.1]*3 + [0.1]*3 + [0]*9 + [0.1]*3 ))
-            #measured_state += randomness
-=======
             state_noise = torch.normal(mean= 0, std=torch.tensor( [0.01]*3 + [0.01]*3 + [0]*9 + [0.005]*3 ))
             # state_noise[3] += 0.0 #crosswind
 
@@ -529,19 +519,13 @@
 
             measurement_noise = torch.normal(mean= 0, std=torch.tensor( [0.01]*3 + [0.02]*3 + [0]*9 + [0.005]*3 ))
             measured_state += measurement_noise
->>>>>>> 43d63010
             traj.update_state(measured_state) 
 
             traj.learn_update()
 
             print("sim step", step)
-<<<<<<< HEAD
-            # if step % 10 !=0 or step == 0:
-            #     continue
-=======
             if step % 5 !=0 or step == 0:
                 continue
->>>>>>> 43d63010
 
             quadplot = QuadPlot()
             traj.plot(quadplot)
@@ -553,20 +537,11 @@
         sim = Simulator(start_state)
         sim.dt = traj.dt #Sim time step changes best on number of steps
 
-<<<<<<< HEAD
-        t_states = traj.get_full_states()  
-        print(sim.states.shape[0]) 
-        for i in range(sim.states.shape[0]):
-            print(i)
-            print(t_states[i,:])
-            print(sim.states[i,:])
-=======
         for step in range(cfg['steps']):
             # for open loop control
             action = traj.get_actions()[step,:].detach()
             print(action)
             sim.advance(action)
->>>>>>> 43d63010
 
     quadplot = QuadPlot()
     traj.plot(quadplot)
