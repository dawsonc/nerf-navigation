--- conflicted
+++ resolved
@@ -381,11 +381,7 @@
     # start_state = torch.tensor([-0.43, -0.75, 0.2, 0])
     # end_state = torch.tensor([-0.26, 0.48, 0.15, 0])
 
-<<<<<<< HEAD
     #nerf = get_manual_nerf("empty")
-=======
-    # renderer = get_manual_nerf("empty")
->>>>>>> 4a0c8088
 
     #PARAM
     # cfg = {"T_final": 2,
