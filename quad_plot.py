import torch
from torch._C import device
torch.autograd.set_detect_anomaly(True)
import torch.nn as nn
import torch.nn.functional as F
import numpy as np

import json
import os
import pickle

import matplotlib.pyplot as plt
import matplotlib.cm as cm

from torchtyping import TensorType, patch_typeguard
from typeguard import typechecked

patch_typeguard()

from load_nerf import get_nerf

torch.manual_seed(0)
np.random.seed(0)

from quad_helpers import Simulator, QuadPlot
from quad_helpers import rot_matrix_to_vec, vec_to_rot_matrix, next_rotation
from quad_helpers import astar

device = torch.device("cuda" if torch.cuda.is_available() else "cpu")

# # hard coded "nerf" for testing. see below to import real nerf
def get_manual_nerf(name):
    if name =='empty':
        class FakeRenderer:
            @typechecked
            def get_density(self, points: TensorType["batch":..., 3]) -> TensorType["batch":...]:
                return torch.zeros_like( points[...,0] )
        return FakeRenderer()

    if name =='cylinder':
        class FakeRenderer:
            @typechecked
            def get_density(self, points: TensorType["batch":..., 3]) -> TensorType["batch":...]:
                x = points[..., 0]
                y = points[..., 1] - 1

                return torch.sigmoid( (2 -(x**2 + y**2)) * 8 )
        return FakeRenderer()

    raise ValueError



class System:
    @typechecked
    def __init__(self, renderer, start_state: TensorType[18], end_state: TensorType[18], cfg):
        self.renderer = renderer
        self.nerf = renderer.get_density

        self.cfg                = cfg
        self.T_final            = cfg['T_final']
        self.steps              = cfg['steps']
        self.lr                 = cfg['lr']
        self.epochs_init        = cfg['epochs_init']
        self.epochs_update      = cfg['epochs_update']
        self.fade_out_epoch     = cfg['fade_out_epoch']
        self.fade_out_sharpness = cfg['fade_out_sharpness']

        self.dt = self.T_final / self.steps

        self.mass = 1
        self.J = torch.eye(3)
        self.g = torch.tensor([0,0,-10])

        self.start_state = start_state
        self.end_state   = end_state

        slider = torch.linspace(0, 1, self.steps)[1:-1, None]

        states = (1-slider) * self.full_to_reduced_state(start_state) + \
                    slider  * self.full_to_reduced_state(end_state)

        self.states = states.clone().detach().requires_grad_(True)
        self.initial_accel = torch.tensor([10.0,10.0]).requires_grad_(True)

        #PARAM this sets the shape of the robot body point cloud
        body = torch.stack( torch.meshgrid( torch.linspace(-0.05, 0.05, 10),
                                            torch.linspace(-0.05, 0.05, 10),
                                            torch.linspace(-0.02, 0.02,  5)), dim=-1)
        self.robot_body = body.reshape(-1, 3)
        # self.robot_body = torch.zeros(1,3)

        self.epoch = 0
        self.opt = None

    @typechecked
    def full_to_reduced_state(self, state: TensorType[18]) -> TensorType[4]:
        pos = state[:3]
        R = state[6:15].reshape((3,3))

        x,y,_ = R @ torch.tensor( [1.0, 0, 0 ] )
        angle = torch.atan2(y, x)

        return torch.cat( [pos, torch.tensor([angle]) ], dim = -1).detach()

    def a_star_init(self):
        side = 100 #PARAM grid size
        linspace = torch.linspace(-1,1, side) #PARAM extends of the thing

        # side, side, side, 3
        coods = torch.stack( torch.meshgrid( linspace, linspace, linspace ), dim=-1)

        kernel_size = 5 # 100/5 = 20. scene size of 2 gives a box size of 2/20 = 0.1 = drone size
        output = self.nerf(coods)
        maxpool = torch.nn.MaxPool3d(kernel_size = kernel_size)
        #PARAM cut off such that neural network outputs zero (pre shifted sigmoid)

        # 20, 20, 20
        occupied = maxpool(output[None,None,...])[0,0,...] > 0.33

        grid_size = side//kernel_size

        #convert to index cooredinates
        start_grid_float = grid_size*(self.start_state[:3] + 1)/2
        end_grid_float   = grid_size*(self.end_state  [:3] + 1)/2
        start = tuple(int(start_grid_float[i]) for i in range(3) )
        end =   tuple(int(end_grid_float[i]  ) for i in range(3) )

        print(start, end)
        path = astar(occupied, start, end)

        # convert from index cooredinates
        squares =  2* (torch.tensor( path, dtype=torch.float)/grid_size) -1

        #adding way
        states = torch.cat( [squares, torch.zeros( (squares.shape[0], 1) ) ], dim=-1)

        #prevents weird zero derivative issues
        randomness = torch.normal(mean= 0, std=0.001*torch.ones(states.shape) )
        states += randomness

        # smooth path (diagram of which states are averaged)
        # 1 2 3 4 5 6 7
        # 1 1 2 3 4 5 6
        # 2 3 4 5 6 7 7
        prev_smooth = torch.cat([states[0,None, :], states[:-1,:]],        dim=0)
        next_smooth = torch.cat([states[1:,:],      states[-1,None, :], ], dim=0)
        states = (prev_smooth + next_smooth + states)/3

        self.states = states.clone().detach().requires_grad_(True)

    def params(self):
        return [self.initial_accel, self.states]

    @typechecked
    def calc_everything(self) -> (
            TensorType["states", 3], #pos
            TensorType["states", 3], #vel
            TensorType["states", 3], #accel
            TensorType["states", 3,3], #rot_matrix
            TensorType["states", 3], #omega
            TensorType["states", 3], #angualr_accel
            TensorType["states", 4], #actions
        ):

        start_pos   = self.start_state[None, 0:3]
        start_v     = self.start_state[None, 3:6]
        start_R     = self.start_state[6:15].reshape((1, 3, 3))
        start_omega = self.start_state[None, 15:]

        end_pos   = self.end_state[None, 0:3]
        end_v     = self.end_state[None, 3:6]
        end_R     = self.end_state[6:15].reshape((1, 3, 3))
        end_omega = self.end_state[None, 15:]

        next_R = next_rotation(start_R, start_omega, self.dt)

        # start, next, decision_states, last, end

        start_accel = start_R @ torch.tensor([0,0,1.0]) * self.initial_accel[0] + self.g
        next_accel = next_R @ torch.tensor([0,0,1.0]) * self.initial_accel[1] + self.g

        next_vel = start_v + start_accel * self.dt
        after_next_vel = next_vel + next_accel * self.dt

        next_pos = start_pos + start_v * self.dt
        after_next_pos = next_pos + next_vel * self.dt
        after2_next_pos = after_next_pos + after_next_vel * self.dt
    
        # position 2 and 3 are unused - but the atached roations are
        current_pos = torch.cat( [start_pos, next_pos, after_next_pos, after2_next_pos, self.states[2:, :3], end_pos], dim=0)

        prev_pos = current_pos[:-1, :]
        next_pos = current_pos[1: , :]

        current_vel = (next_pos - prev_pos)/self.dt
        current_vel = torch.cat( [ current_vel, end_v], dim=0)

        prev_vel = current_vel[:-1, :]
        next_vel = current_vel[1: , :]

        current_accel = (next_vel - prev_vel)/self.dt - self.g

        # duplicate last accceleration - its not actaully used for anything (there is no action at last state)
        current_accel = torch.cat( [ current_accel, current_accel[-1,None,:] ], dim=0)

        accel_mag     = torch.norm(current_accel, dim=-1, keepdim=True)

        # needs to be pointing in direction of acceleration
        z_axis_body = current_accel/accel_mag

        # remove states with rotations already constrained
        z_axis_body = z_axis_body[2:-1, :]

        z_angle = self.states[:,3]

        in_plane_heading = torch.stack( [torch.sin(z_angle), -torch.cos(z_angle), torch.zeros_like(z_angle)], dim=-1)

        x_axis_body = torch.cross(z_axis_body, in_plane_heading, dim=-1)
        x_axis_body = x_axis_body/torch.norm(x_axis_body, dim=-1, keepdim=True)
        y_axis_body = torch.cross(z_axis_body, x_axis_body, dim=-1)

        # S, 3, 3 # assembled manually from basis vectors
        rot_matrix = torch.stack( [x_axis_body, y_axis_body, z_axis_body], dim=-1)

        rot_matrix = torch.cat( [start_R, next_R, rot_matrix, end_R], dim=0)

        current_omega = rot_matrix_to_vec( rot_matrix[1:, ...] @ rot_matrix[:-1, ...].swapdims(-1,-2) ) / self.dt
        current_omega = torch.cat( [ current_omega, end_omega], dim=0)

        prev_omega = current_omega[:-1, :]
        next_omega = current_omega[1:, :]

        angular_accel = (next_omega - prev_omega)/self.dt
        # duplicate last ang_accceleration - its not actaully used for anything (there is no action at last state)
        angular_accel = torch.cat( [ angular_accel, angular_accel[-1,None,:] ], dim=0)

        # S, 3    3,3      S, 3, 1
        torques = (self.J @ angular_accel[...,None])[...,0]
        actions =  torch.cat([ accel_mag*self.mass, torques ], dim=-1)

        return current_pos, current_vel, current_accel, rot_matrix, current_omega, angular_accel, actions

    def get_full_states(self) -> TensorType["states", 18]:
        pos, vel, accel, rot_matrix, omega, angular_accel, actions = self.calc_everything()
        return torch.cat( [pos, vel, rot_matrix.reshape(-1, 9), omega], dim=-1 )

    def get_actions(self) -> TensorType["states", 4]:
        pos, vel, accel, rot_matrix, omega, angular_accel, actions = self.calc_everything()

        if not torch.allclose( actions[:2, 0], self.initial_accel ):
            print(actions)
            print(self.initial_accel)
        return actions

    def get_next_action(self) -> TensorType[4]:
        actions = self.get_actions()
        # fz, tx, ty, tz
        return actions[0, :]

    @typechecked
    def body_to_world(self, points: TensorType["batch", 3]) -> TensorType["states", "batch", 3]:
        pos, vel, accel, rot_matrix, omega, angular_accel, actions = self.calc_everything()

        # S, 3, P    =    S,3,3       3,P       S, 3, _
        world_points =  rot_matrix @ points.T + pos[..., None]
        return world_points.swapdims(-1,-2)

    def get_state_cost(self) -> TensorType["states"]:
        pos, vel, accel, rot_matrix, omega, angular_accel, actions = self.calc_everything()

        fz = actions[:, 0].to(device)
        torques = torch.norm(actions[:, 1:], dim=-1).to(device)

        # multiplied by distance to prevent it from just speed tunnelling
        distance = (torch.sum( vel**2 + 1e-5, dim = -1)**0.5).to(device)
        density = (self.nerf( self.body_to_world(self.robot_body) )**2).to(device)
        colision_prob = torch.mean( density, dim = -1) * distance

        if self.epoch < self.fade_out_epoch:
            t = torch.linspace(0,1, colision_prob.shape[0])
            position = self.epoch/self.fade_out_epoch
            mask = torch.sigmoid(self.fade_out_sharpness * (position - t)).to(device)
            colision_prob = colision_prob * mask

        ##dynamics residual loss - make sure acceleration point in body frame z axis
        ## S, 3, _     =   S, 3, 3  @ S, 3, _
        #body_frame_accel   = ( rot_matrix.swapdims(-1,-2) @ accel[:,:,None]) [:,:,0]
        ## pick out the ones we want to constrain (the rest are already constrained
        #residue_angle = torch.atan2( torch.norm(body_frame_accel[:,:2], dim =-1 ) , body_frame_accel[:,2])
        #print("residue_angle", residue_angle)


        #PARAM cost function shaping
        return 1000*fz**2 + 0.01*torques**4 + colision_prob * 1e6, colision_prob*1e6

    def total_cost(self):
        total_cost, colision_loss  = self.get_state_cost()
        return torch.mean(total_cost)

    def learn_init(self):
        opt = torch.optim.Adam(self.params(), lr=self.lr)
        self.opt = opt

        try:
            for it in range(self.epochs_init):
                opt.zero_grad()
                self.epoch = it
                loss = self.total_cost()
                print(it, loss)
                loss.backward()
                opt.step()

                save_step = 50
                if it%save_step == 0:
                    self.save_poses("paths/"+str(it//save_step)+"_testing.json")

        except KeyboardInterrupt:
            print("finishing early")

    def learn_update(self):
        opt = torch.optim.Adam(self.params(), lr=self.lr)
        self.opt = opt

        # it = 0
        # while 1:
        for it in range(self.epochs_update):
            opt.zero_grad()
            self.epoch = it
            loss = self.total_cost()
            print(it, loss)
            loss.backward()
            opt.step()
            # it += 1

            # if (it > self.epochs_update and self.max_residual < 1e-3):
            #     break

            # save_step = 50
            # if it%save_step == 0:
        # self.save_poses("paths/"+str(it//save_step)+"_testing.json")

    @typechecked
    def update_state(self, measured_state: TensorType[18]):
        pos, vel, accel, rot_matrix, omega, angular_accel, actions = self.calc_everything()

        self.start_state = measured_state
        self.states = self.states[1:, :].detach().requires_grad_(True)
        self.initial_accel = actions[1:3, 0].detach().requires_grad_(True)
        # print(self.initial_accel.shape)


    def plot(self, quadplot):
        quadplot.trajectory( self, "g" )
        ax = quadplot.ax_graph

        pos, vel, accel, _, omega, _, actions = self.calc_everything()
        actions = actions.cpu().detach().numpy()
        pos = pos.cpu().detach().numpy()
        vel = vel.cpu().detach().numpy()
        omega = omega.cpu().detach().numpy()

        ax.plot(actions[...,0], label="fz")
        ax.plot(actions[...,1], label="tx")
        ax.plot(actions[...,2], label="ty")
        ax.plot(actions[...,3], label="tz")

        ax.plot(pos[...,0], label="px")
        # ax.plot(pos[...,1], label="py")
        # ax.plot(pos[...,2], label="pz")

        ax.plot(vel[...,0], label="vx")
        # ax.plot(vel[...,1], label="vy")
        ax.plot(vel[...,2], label="vz")

        # ax.plot(omega[...,0], label="omx")
        ax.plot(omega[...,1], label="omy")
        # ax.plot(omega[...,2], label="omz")

        ax_right = quadplot.ax_graph_right

<<<<<<< HEAD
        total_cost, colision_loss, dynamics_residual = self.get_state_cost()
        ax_right.plot(total_cost.cpu().detach().numpy(), 'black', label="cost")
        ax_right.plot(colision_loss.cpu().detach().numpy(), 'cyan', label="colision")
=======
        total_cost, colision_loss = self.get_state_cost()
        ax_right.plot(total_cost.detach().numpy(), 'black', label="cost")
        ax_right.plot(colision_loss.detach().numpy(), 'cyan', label="colision")
>>>>>>> 56b5efce
        ax.legend()

    def save_poses(self, filename):
        positions, _, _, rot_matrix, _, _, _ = self.calc_everything()
        poses = []
        pose_dict = {}
        with open(filename,"w+") as f:
            for pos, rot in zip(positions, rot_matrix):
                pose = np.zeros((4,4))
                pose[:3, :3] = rot.cpu().detach().numpy()
                pose[:3, 3]  = pos.cpu().detach().numpy()
                pose[3,3] = 1

                poses.append(pose.tolist())
            pose_dict["poses"] = poses
            json.dump(pose_dict, f)

    def save_progress(self, filename):
<<<<<<< HEAD
        if os.path.isfile(filename) is True:
            os.remove(filename)
        torch.save(self.states, filename)

    def load_progress(self, filename):
        self.states = torch.load(filename).clone().requires_grad_(True)

def main():

    renderer = get_nerf('configs/playground.txt')
    # stonehenge - simple
    start_pos = torch.tensor([-0.05,-0.9, 0.2])
    end_pos   = torch.tensor([-0.5,0.9, 0.7])
=======
        try:
            os.remove(filename)
        except FileNotFoundError:
            pass

        if hasattr(self.renderer, "config_filename"):
            config_filename = self.renderer.config_filename
        else:
            config_filename = None

        to_save = {"cfg": self.cfg,
                    "start_state": self.start_state,
                    "end_state": self.end_state,
                    "states": self.states,
                    "initial_accel":self.initial_accel,
                    "config_filename": config_filename,
                    "opt": self.opt.state_dict() if self.opt != None else None,
                    }
        torch.save(to_save, filename)

    @classmethod
    def load_progress(cls, filename, renderer=None):
        # a note about loading: it won't load the optimiser learned step sizes
        # so the first couple gradient steps can be quite bad

        loaded_dict = torch.load(filename)
        print(loaded_dict)

        if renderer == None:
            assert loaded_dict['config_filename'] is not None
            renderer = load_nerf(loaded_dict['config_filename'])

        obj = cls(renderer, loaded_dict['start_state'], loaded_dict['end_state'], loaded_dict['cfg'])
        obj.states = loaded_dict['states'].requires_grad_(True)
        obj.initial_accel = loaded_dict['initial_accel'].requires_grad_(True)

        if loaded_dict['opt'] != None:
            obj

        return obj

def main():

    # violin - astar
    # renderer = get_nerf('configs/violin.txt')
    # start_state = torch.tensor([0.44, -0.23, 0.2, 0])
    # end_state = torch.tensor([-0.58, 0.66, 0.15, 0])


    #playground
    filename = "playground.plan"
    renderer = get_nerf('configs/playground.txt')

    # 2d across
    # start_pos = torch.tensor([-0.0, -0.45, 0.12])
    # end_pos = torch.tensor([0.02, 0.58, 0.65])

    # under slide
    start_pos = torch.tensor([-0.3, -0.27, 0.06])
    end_pos = torch.tensor([0.02, 0.58, 0.65])

    #stonehenge
    # renderer = get_nerf('configs/stonehenge.txt')
    # start_state = torch.tensor([-0.06, -0.79, 0.2, 0])
    # end_state = torch.tensor([-0.46, 0.55, 0.16, 0])

    # start_pos = torch.tensor([-0.05,-0.9, 0.2])
    # end_pos   = torch.tensor([-1 , 0.7, 0.35])
>>>>>>> 56b5efce
    # start_pos = torch.tensor([-1, 0, 0.2])
    # end_pos   = torch.tensor([ 1, 0, 0.5])


    start_R = vec_to_rot_matrix( torch.tensor([0.0,0.0,0]))

    start_state = torch.cat( [start_pos, torch.tensor([0,0,0]), start_R.reshape(-1), torch.zeros(3)], dim=0 )
    end_state   = torch.cat( [end_pos,   torch.zeros(3), torch.eye(3).reshape(-1), torch.zeros(3)], dim=0 )

<<<<<<< HEAD
    #renderer = get_manual_nerf("empty")
    #renderer = get_manual_nerf("cylinder")
=======
    filename = "line.plan"
    renderer = get_manual_nerf("empty")
    # renderer = get_manual_nerf("cylinder")
>>>>>>> 56b5efce

    cfg = {"T_final": 2,
            "steps": 20,
            "lr": 0.01,
<<<<<<< HEAD
            "epochs_init": 25,
            "fade_out_epoch": 500,
=======
            "epochs_init": 2500,
            "fade_out_epoch": 0,
>>>>>>> 56b5efce
            "fade_out_sharpness": 10,
            "epochs_update": 50,
            }

    # filename = "quad_cylinder_train.pt"

    traj = System(renderer, start_state, end_state, cfg)
    # traj = System.load_progress(filename, renderer)

    # traj.a_star_init()

#     quadplot = QuadPlot()
#     traj.plot(quadplot)
#     quadplot.show()

    traj.learn_init()
    # print("test")

    quadplot = QuadPlot()
    traj.plot(quadplot)
    quadplot.show()

    # traj.save_progress(filename)

    save = Simulator(start_state)
    save.copy_states(traj.get_full_states())

    if True:
        sim = Simulator(start_state)
        sim.dt = traj.dt #Sim time step changes best on number of steps

        for step in range(cfg['steps']):
<<<<<<< HEAD
            #action = traj.get_actions()[step,:].detach()
            #print(action)
            #sim.advance(action)
=======
            action = traj.get_actions()[step,:].detach()
            print(action)
            sim.advance(action)
>>>>>>> 56b5efce

            action = traj.get_next_action().clone().detach()
            # print(action)

            sim.advance(action) #+ torch.normal(mean= 0, std=torch.tensor( [0.5, 1, 1,1] ) ))
            measured_state = sim.get_current_state().clone().detach()

            #randomness = torch.normal(mean= 0, std=torch.tensor( [0.1]*3 + [0.1]*3 + [0]*9 + [0.1]*3 ))
            #measured_state += randomness
            traj.update_state(measured_state) 

            traj.learn_update()

            print("sim step", step)
            # if step % 10 !=0 or step == 0:
            #     continue

            quadplot = QuadPlot()
            traj.plot(quadplot)
            quadplot.trajectory( sim, "r" )
            quadplot.trajectory( save, "b", show_cloud=False )
            quadplot.show()


        t_states = traj.get_full_states()  
        print(sim.states.shape[0]) 
        for i in range(sim.states.shape[0]):
            print(i)
            print(t_states[i,:])
            print(sim.states[i,:])

        quadplot = QuadPlot()
        traj.plot(quadplot)
        quadplot.trajectory( sim, "r" )
        quadplot.trajectory( save, "b", show_cloud=False )
        quadplot.show()

<<<<<<< HEAD
    #PARAM file to save the trajectory
    # traj.save_poses("paths/playground_testing.json")
    # traj.plot()
=======
>>>>>>> 56b5efce


if __name__ == "__main__":
    main()<|MERGE_RESOLUTION|>--- conflicted
+++ resolved
@@ -379,15 +379,9 @@
 
         ax_right = quadplot.ax_graph_right
 
-<<<<<<< HEAD
-        total_cost, colision_loss, dynamics_residual = self.get_state_cost()
-        ax_right.plot(total_cost.cpu().detach().numpy(), 'black', label="cost")
-        ax_right.plot(colision_loss.cpu().detach().numpy(), 'cyan', label="colision")
-=======
         total_cost, colision_loss = self.get_state_cost()
         ax_right.plot(total_cost.detach().numpy(), 'black', label="cost")
         ax_right.plot(colision_loss.detach().numpy(), 'cyan', label="colision")
->>>>>>> 56b5efce
         ax.legend()
 
     def save_poses(self, filename):
@@ -406,21 +400,6 @@
             json.dump(pose_dict, f)
 
     def save_progress(self, filename):
-<<<<<<< HEAD
-        if os.path.isfile(filename) is True:
-            os.remove(filename)
-        torch.save(self.states, filename)
-
-    def load_progress(self, filename):
-        self.states = torch.load(filename).clone().requires_grad_(True)
-
-def main():
-
-    renderer = get_nerf('configs/playground.txt')
-    # stonehenge - simple
-    start_pos = torch.tensor([-0.05,-0.9, 0.2])
-    end_pos   = torch.tensor([-0.5,0.9, 0.7])
-=======
         try:
             os.remove(filename)
         except FileNotFoundError:
@@ -489,7 +468,6 @@
 
     # start_pos = torch.tensor([-0.05,-0.9, 0.2])
     # end_pos   = torch.tensor([-1 , 0.7, 0.35])
->>>>>>> 56b5efce
     # start_pos = torch.tensor([-1, 0, 0.2])
     # end_pos   = torch.tensor([ 1, 0, 0.5])
 
@@ -499,25 +477,15 @@
     start_state = torch.cat( [start_pos, torch.tensor([0,0,0]), start_R.reshape(-1), torch.zeros(3)], dim=0 )
     end_state   = torch.cat( [end_pos,   torch.zeros(3), torch.eye(3).reshape(-1), torch.zeros(3)], dim=0 )
 
-<<<<<<< HEAD
-    #renderer = get_manual_nerf("empty")
-    #renderer = get_manual_nerf("cylinder")
-=======
     filename = "line.plan"
     renderer = get_manual_nerf("empty")
     # renderer = get_manual_nerf("cylinder")
->>>>>>> 56b5efce
 
     cfg = {"T_final": 2,
             "steps": 20,
             "lr": 0.01,
-<<<<<<< HEAD
-            "epochs_init": 25,
-            "fade_out_epoch": 500,
-=======
             "epochs_init": 2500,
             "fade_out_epoch": 0,
->>>>>>> 56b5efce
             "fade_out_sharpness": 10,
             "epochs_update": 50,
             }
@@ -550,15 +518,9 @@
         sim.dt = traj.dt #Sim time step changes best on number of steps
 
         for step in range(cfg['steps']):
-<<<<<<< HEAD
-            #action = traj.get_actions()[step,:].detach()
-            #print(action)
-            #sim.advance(action)
-=======
             action = traj.get_actions()[step,:].detach()
             print(action)
             sim.advance(action)
->>>>>>> 56b5efce
 
             action = traj.get_next_action().clone().detach()
             # print(action)
@@ -596,13 +558,5 @@
         quadplot.trajectory( save, "b", show_cloud=False )
         quadplot.show()
 
-<<<<<<< HEAD
-    #PARAM file to save the trajectory
-    # traj.save_poses("paths/playground_testing.json")
-    # traj.plot()
-=======
->>>>>>> 56b5efce
-
-
 if __name__ == "__main__":
     main()